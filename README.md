--- conflicted
+++ resolved
@@ -201,44 +201,6 @@
 
 Check out here what storage backends are supported and how to configure them: https://github.com/unjs/unstorage#drivers
 
-### IP Pinning
-
-For increased security, you can enable the `ipPinning` flag in the session options by setting it to `true`.
-
-This will make it so sessions are bound by both the session's ID and the user's IP, which means no [session-jacking](https://owasp.org/www-community/attacks/Session_hijacking_attack).
-
-For this feature to work, we rely on [`Socket#remoteAddress`](https://nodejs.org/api/net.html#socketremoteaddress).
-
-If you want, you can also configure your (reverse) proxy to properly forward IP addresses (Usually via the `X-Forwarded-For` header):
-
-* [Using Apache 2](https://httpd.apache.org/docs/current/mod/mod_proxy.html#x-headers)
-* [Using NGINX](https://www.nginx.com/resources/wiki/start/topics/examples/forwarded/)
-* [Using CloudFlare](https://developers.cloudflare.com/fundamentals/get-started/reference/http-request-headers/)
-* [Using Tomcat](https://tomcat.apache.org/tomcat-8.5-doc/api/org/apache/catalina/valves/RemoteIpValve.html)
-* [Using LiteSpeed](https://www.litespeedtech.com/support/wiki/doku.php/litespeed_wiki:config:show-real-ip-behind-a-proxy)
-* [Using Caddy](https://caddyserver.com/docs/caddyfile/directives/reverse_proxy#defaults)
-* [Using Lighttpd](https://redmine.lighttpd.net/projects/1/wiki/Docs_ModExtForward)
-* [Using Microsoft IIS](https://techcommunity.microsoft.com/t5/iis-support-blog/how-to-use-x-forwarded-for-header-to-log-actual-client-ip/ba-p/873115)
-
-***WARNING:*** Only trust these headers when sent directly by your webserver or (reverse) proxy. You should also clean up undesired/disallowed headers to avoid interpreting untrusted data from the client.
-
-To configure which header to read from, just set the `ipPinning` like this:
-```typescript
-{
-	// [...],
-    session: {
-        // [...]
-        ipPinning: {
-			headerName: "My-Custom-Ip-Header"
-        }
-        // [...]
-    },
-    // [...]
-}
-```
-
-Note that header names are case-insensitive and will be transformed to lowercase before inspection.
-
 ### Configuration
 
 Here's what the full _default_ module configuration looks like:
@@ -256,15 +218,11 @@
     // The session cookie same site policy is `lax`
     cookieSameSite: 'lax',
     // In-memory storage is used (these are `unjs/unstorage` options)
-<<<<<<< HEAD
     storageOptions: {},
+    // The request-domain is strictly used for the cookie, no sub-domains allowed
+    domain: null,
     // Sessions aren't pinned to the user's IP address
     ipPinning: false
-=======
-    storageOptions: {}
-    // The request-domain is strictly used for the cookie, no sub-domains allowed
-    domain: null
->>>>>>> 2d2a1908
   },
   api: {
     // The API is enabled
